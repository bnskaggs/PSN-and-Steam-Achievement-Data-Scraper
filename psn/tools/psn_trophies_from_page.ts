--- conflicted
+++ resolved
@@ -50,15 +50,11 @@
 async function extractFromPsnProfiles(page: Page): Promise<Row[]> {
   // Typical row pattern: .trophy or tr.trophy
   await page.waitForSelector('.trophy, tr.trophy', { timeout: 15000 }).catch(() => {});
-<<<<<<< HEAD
+
   const rows: Row[] = await page.$$eval(
     '.trophy, tr.trophy',
     (elements: Element[], href: string) => {
-=======
-  const rows: Row[] = await page.$$eval<Element, Row[]>(
-    '.trophy, tr.trophy',
-    (elements, href: string) => {
->>>>>>> 32823707
+
       const text = (el: Element, sel: string) => {
         const t = (el.querySelector(sel)?.textContent || '').trim();
         return t.replace(/\s+/g, ' ');
@@ -100,15 +96,11 @@
 async function extractFromExophase(page: Page): Promise<Row[]> {
   // Typical row pattern: .award or .game__achievement
   await page.waitForSelector('.award, .game__achievement', { timeout: 15000 }).catch(() => {});
-<<<<<<< HEAD
+
   const rows: Row[] = await page.$$eval(
     '.award, .game__achievement',
     (elements: Element[], href: string) => {
-=======
-  const rows: Row[] = await page.$$eval<Element, Row[]>(
-    '.award, .game__achievement',
-    (elements, href: string) => {
->>>>>>> 32823707
+
       const text = (el: Element, sel: string) => {
         const t = (el.querySelector(sel)?.textContent || '').trim();
         return t.replace(/\s+/g, ' ');
