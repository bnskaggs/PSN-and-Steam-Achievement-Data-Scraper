// tools/psn_trophies_from_page.ts
// Usage examples:
//   npx ts-node tools/psn_trophies_from_page.ts --url "https://psnprofiles.com/trophies/22414-street-fighter-6" --out sf6_psnprofiles.csv
//   npx ts-node tools/psn_trophies_from_page.ts --url "https://www.exophase.com/game/street-fighter-6-ps4/trophies/" --out sf6_exophase.csv

import { chromium, type Page } from 'playwright';
import fs from 'node:fs';
import path from 'node:path';

type Row = {
  trophy_id: string;
  title: string;
  description: string;
  rarity_percent: number | '';
  rarity_bucket: string;
  hidden: boolean;
  icon: string;
  source_url: string;
};

function toCsvValue(v: unknown) {
  if (v === null || v === undefined) return '';
  const s = String(v);
  return /[",\n]/.test(s) ? `"${s.replace(/"/g, '""')}"` : s;
}

function rowsToCsv(rows: Row[]) {
  const headers: (keyof Row)[] = [
    'trophy_id','title','description','rarity_percent','rarity_bucket','hidden','icon','source_url'
  ];
  return [
    headers.join(','),
    ...rows.map(r => headers.map(h => toCsvValue((r as any)[h] ?? '')).join(','))
  ].join('\n');
}

function parseArgs(argv: string[]) {
  const out: Record<string, string> = {};
  for (let i = 2; i < argv.length; i++) {
    if (argv[i] === '--url') out.url = argv[++i];
    else if (argv[i] === '--out') out.out = argv[++i];
  }
  if (!out.url) throw new Error('Missing --url');
  out.out ||= path.resolve(`psn_${new URL(out.url).hostname.replace(/\W+/g,'_')}.csv`);
  return out as { url: string; out: string; };
}

<<<<<<< HEAD
function waitForAnySelector(page: Page, selectors: string[], timeout = 20000) {
  return page
    .waitForFunction(
      (sels: string[]) => sels.some((sel) => document.querySelector(sel)),
      { timeout },
      selectors,
    )
    .catch(() => undefined);
}

// --- Site-specific extractors ---

async function extractFromPsnProfiles(page: Page): Promise<Row[]> {
  const ROW_SELECTORS = [
    'li.trophy',
    'tr.trophy',
    'article.trophy-card',
    '.trophy-card',
    '.trophy-list__item',
    '[data-trophy-id]',
  ];

  await waitForAnySelector(page, ROW_SELECTORS, 20000);

  const rows = await page.evaluate<Row[], { selectors: string[]; href: string }>(
    ({ selectors, href }) => {
      const seen = new Set<Element>();
      const elements: Element[] = [];
      for (const selector of selectors) {
        for (const el of Array.from(document.querySelectorAll(selector))) {
          if (!seen.has(el)) {
            seen.add(el);
            elements.push(el);
          }
        }
      }

      const getText = (root: Element, candidates: string[]) => {
        for (const candidate of candidates) {
          const target = candidate === ':self' ? root : root.querySelector(candidate);
          if (!target) continue;
          const value = (target.textContent || '').trim().replace(/\s+/g, ' ');
          if (value) return value;
        }
        return '';
      };

      const toNumber = (input: string) => {
        const match = input.match(/(\d+(?:\.\d+)?)/);
        return match ? Number(match[1]) : '';
      };

      const toAbsolute = (value: string | null) => {
        if (!value) return '';
        try {
          return new URL(value, href).toString();
        } catch (err) {
          return value;
        }
      };

      return elements
        .map((el) => {
          const title = getText(el, [
            '.title a',
            '.title',
            '.trophy_title a',
            '.trophy_title',
            '.trophy-card__title a',
            '.trophy-card__title',
            'header .heading',
            'a[href*="/trophies/"]',
            'h3',
            ':self',
          ]);
          const description = getText(el, [
            '.small-info',
            '.trophy_desc',
            '.info',
            '.trophy-info',
            '.trophy-card__description',
            'p',
          ]);
          const rarityText = getText(el, [
            '.ty-rare',
            '.rarity',
            '.small-info .rarity',
            '.trophy-card__rarity',
            '.trophy-card__meta',
          ]);
          const rarity_percent = toNumber(rarityText);
          const rarity_bucket = (rarityText.match(/Ultra Rare|Very Rare|Rare|Uncommon|Common|Legendary|Epic/i)?.[0] || '').trim();
          const iconEl = el.querySelector('img[data-src], img[data-lazy-src], img[src]') as HTMLImageElement | null;
          const icon = toAbsolute(
            iconEl?.getAttribute('data-src') ||
              iconEl?.getAttribute('data-lazy-src') ||
              iconEl?.getAttribute('src') ||
              null,
          );

          const idSources = [
            el.getAttribute('data-trophy-id'),
            el.getAttribute('data-id'),
            el.getAttribute('data-row-id'),
            el.getAttribute('data-key'),
            el.id,
            iconEl?.getAttribute('data-trophy-id') || iconEl?.id || '',
          ];
          const trophy_id = idSources.find((value) => value && value.trim())?.trim() || '';

          const hidden =
            /hidden|secret/i.test(title) ||
            /hidden|secret/i.test(description) ||
            el.classList.contains('trophy--hidden') ||
            el.classList.contains('is-hidden') ||
            el.querySelector('.hidden, .secret, .icon-hidden') !== null;

          return {
            trophy_id,
            title,
            description,
            rarity_percent,
            rarity_bucket,
            hidden,
            icon,
            source_url: href,
          };
        })
        .filter((row) => row.title && !/checking your browser/i.test(row.title));
    },
    { selectors: ROW_SELECTORS, href: page.url() },
  );

  const deduped = rows.filter((row, index, arr) => {
    if (!row.title) return false;
    const firstIndex = arr.findIndex(
      (candidate) => candidate.title === row.title && candidate.description === row.description,
    );
    return firstIndex === index;
  });

  if (deduped.length) return deduped;

  const jsonRows = await page.evaluate<Row[], { href: string }>(({ href }) => {
    const results: Row[] = [];
    const seenKeys = new Set<string>();

    const toAbsolute = (value: string | null | undefined) => {
      if (!value) return '';
      try {
        return new URL(String(value), href).toString();
      } catch (err) {
        return String(value);
      }
    };

    const toNumber = (value: unknown) => {
      if (typeof value === 'number' && !Number.isNaN(value)) return value;
      if (typeof value === 'string') {
        const match = value.match(/(\d+(?:\.\d+)?)/);
        if (match) {
          const n = Number(match[1]);
          if (!Number.isNaN(n)) return n;
        }
      }
      return '';
    };

    const pushRow = (raw: Record<string, any>) => {
      const title =
        raw.trophyName ||
        raw.trophyTitle ||
        raw.title ||
        raw.name ||
        '';
      if (!title) return;
      const description = raw.trophyDetail || raw.trophyDescription || raw.description || '';
      const key = `${title}\u0000${description}`;
      if (seenKeys.has(key)) return;
      seenKeys.add(key);

      const rarityObj = raw.trophyRare || raw.rarity || raw.trophyRarity || {};
      const rarityPercent =
        toNumber(raw.trophyEarnedRate) ||
        toNumber(raw.trophyEarnedRatePercent) ||
        toNumber(raw.earnedRate) ||
        toNumber(raw.earnedRatePercentage) ||
        toNumber(raw.percent) ||
        toNumber(raw.rarityPercent) ||
        toNumber(rarityObj.value);
      const rarityBucket =
        (typeof rarityObj === 'object' && rarityObj && typeof rarityObj.name === 'string' && rarityObj.name) ||
        raw.trophyRareName ||
        raw.trophyRarityName ||
        raw.rarityName ||
        raw.trophyGrade ||
        '';

      const trophyIdRaw =
        raw.trophyId ||
        raw.trophy_id ||
        raw.trophyID ||
        raw.id ||
        raw.trophy ||
        '';

      const icon =
        raw.trophyIconUrl ||
        raw.iconUrl ||
        raw.icon ||
        (rarityObj && typeof rarityObj === 'object' && rarityObj.iconUrl);

      const hiddenValue = raw.trophyHidden ?? raw.isHidden ?? raw.hidden ?? false;

      results.push({
        trophy_id: trophyIdRaw ? String(trophyIdRaw) : '',
        title: String(title),
        description: String(description ?? ''),
        rarity_percent: rarityPercent,
        rarity_bucket: typeof rarityBucket === 'string' ? rarityBucket : '',
        hidden: Boolean(hiddenValue),
        icon: toAbsolute(typeof icon === 'string' ? icon : ''),
        source_url: href,
      });
    };

    const visited = new Set<any>();
    const walk = (value: any) => {
      if (!value || visited.has(value)) return;
      if (typeof value === 'string') {
        if (/"trophyId"/.test(value) || /"trophyName"/.test(value)) {
          try {
            walk(JSON.parse(value));
          } catch (err) {
            // ignore
          }
        }
        return;
      }
      if (typeof value !== 'object') return;
      visited.add(value);
      if (Array.isArray(value)) {
        for (const item of value) walk(item);
        return;
      }

      const record = value as Record<string, any>;
      if (
        'trophyId' in record ||
        'trophy_id' in record ||
        'trophyID' in record ||
        'trophyName' in record ||
        'trophyTitle' in record
      ) {
        pushRow(record);
      }

      for (const child of Object.values(record)) {
        walk(child);
      }
    };

    const scriptNodes = Array.from(
      document.querySelectorAll('script[type="application/json"], script#__NEXT_DATA__, script#__NUXT_DATA__'),
    );
    for (const script of scriptNodes) {
      const text = script.textContent;
      if (!text) continue;
      try {
        walk(JSON.parse(text));
      } catch (err) {
        // ignore invalid JSON blobs
      }
    }

    const globals: any[] = [
      (window as any).__NUXT__,
      (window as any).__NUXT_DATA__,
      (window as any).__NEXT_DATA__,
      (window as any).__INITIAL_STATE__,
      (window as any).__APOLLO_STATE__,
    ];
    for (const candidate of globals) {
      walk(candidate);
    }

    return results;
  }, { href: page.url() });

  return jsonRows.filter((row, index, arr) => {
    const firstIndex = arr.findIndex(
      (candidate) => candidate.title === row.title && candidate.description === row.description,
    );
    return firstIndex === index;
  });
=======
// --- Site-specific extractors ---

async function extractFromPsnProfiles(page: Page): Promise<Row[]> {
  // Typical row pattern: .trophy or tr.trophy
  await page.waitForSelector('.trophy, tr.trophy', { timeout: 15000 }).catch(() => {});

  const rows: Row[] = await page.$$eval(
    '.trophy, tr.trophy',
    (elements: Element[], href: string) => {

      const text = (el: Element, sel: string) => {
        const t = (el.querySelector(sel)?.textContent || '').trim();
        return t.replace(/\s+/g, ' ');
      };
      const num = (s: string) => {
        const m = s.match(/(\d+(\.\d+)?)/);
        return m ? Number(m[1]) : '';
      };

      return elements.map((el) => {
        const title = text(el, '.title a, .trophy_title a, .title, .trophy_title');
        const description = text(el, '.small-info, .trophy_desc, .info, .trophy-info');
        const rarityText = text(el, '.ty-rare, .rarity, .small-info .rarity');
        const rarityPercent = num(rarityText);
        const bucket = (rarityText.match(/Ultra Rare|Very Rare|Rare|Uncommon|Common/i)?.[0] || '').trim();
        const hidden = /hidden/i.test(title) || /hidden/i.test(description) || /secret/i.test(title);
        const img = el.querySelector('img[src*="trophy"], img.avatar') as HTMLImageElement | null;
        const idAttr =
          (el.getAttribute('data-id') ||
            (el.querySelector('[id^="trophy"]')?.id ?? '')).toString();

        return {
          trophy_id: idAttr || '',
          title,
          description,
          rarity_percent: rarityPercent,
          rarity_bucket: bucket,
          hidden,
          icon: img?.src ?? '',
          source_url: href,
        };
      });
    },
    page.url(),
  );
  return rows.filter(r => r.title);
>>>>>>> 2753a01a
}

async function extractFromExophase(page: Page): Promise<Row[]> {
  // Typical row pattern: .award or .game__achievement
  await page.waitForSelector('.award, .game__achievement', { timeout: 15000 }).catch(() => {});
<<<<<<< HEAD
  const rows: Row[] = await page.$$eval(
    '.award, .game__achievement',
    (elements: Element[], href: string) => {
=======

  const rows: Row[] = await page.$$eval(
    '.award, .game__achievement',
    (elements: Element[], href: string) => {

>>>>>>> 2753a01a
      const text = (el: Element, sel: string) => {
        const t = (el.querySelector(sel)?.textContent || '').trim();
        return t.replace(/\s+/g, ' ');
      };
      const num = (s: string) => {
        const m = s.match(/(\d+(\.\d+)?)/);
        return m ? Number(m[1]) : '';
      };

      return elements.map((el) => {
        const title = text(el, '.award__title, .game__achievement__title');
        const description = text(el, '.award__desc, .game__achievement__desc');
        const rarityText = text(el, '.award__rarity, .game__achievement__rarity');
        const rarityPercent = num(rarityText);
        const bucket = (rarityText.match(/Ultra Rare|Very Rare|Rare|Uncommon|Common/i)?.[0] || '').trim();
        const hidden = /secret|hidden/i.test(title) || /secret|hidden/i.test(description);
        const icon = (el.querySelector('img') as HTMLImageElement | null)?.src || '';
        const trophyId = (el.getAttribute('data-award-id') || '').toString();

        return {
          trophy_id: trophyId,
          title,
          description,
          rarity_percent: rarityPercent,
          rarity_bucket: bucket,
          hidden,
          icon,
          source_url: href,
        };
      });
    },
    page.url(),
  );
  return rows.filter(r => r.title);
}

// --- Router ---

async function extract(url: string): Promise<Row[]> {
  const browser = await chromium.launch({ headless: true });
  const page = await browser.newPage({
<<<<<<< HEAD
    userAgent:
      'Mozilla/5.0 (Windows NT 10.0; Win64; x64) AppleWebKit/537.36 (KHTML, like Gecko) Chrome/120.0.0.0 Safari/537.36',
  });
  await page.setExtraHTTPHeaders({
    'Accept-Language': 'en-US,en;q=0.9',
  });
  try {
    await page.goto(url, { waitUntil: 'domcontentloaded', timeout: 30000 });
    await page.waitForLoadState('networkidle', { timeout: 10000 }).catch(() => {});
    await page.waitForTimeout(1000);
=======
    userAgent: 'psn-oneoff-scraper/0.1 (+contact you@domain.com)'
  });
  try {
    await page.goto(url, { waitUntil: 'domcontentloaded', timeout: 30000 });
>>>>>>> 2753a01a

    if (/psnprofiles\.com/i.test(url)) return await extractFromPsnProfiles(page);
    if (/exophase\.com/i.test(url)) return await extractFromExophase(page);

    // Generic fallback: scan DOM for trophy-like rows
    await page.waitForTimeout(1500);
    const rows: Row[] = await page.evaluate<Row[], string>((href) => {
      function num(s: string) {
        const m = s.match(/(\d+(\.\d+)?)/);
        return m ? Number(m[1]) : '';
      }
      const candidates = Array.from(document.querySelectorAll('tr, .card, .trophy'));
      const out: any[] = [];
      for (const el of candidates) {
        const title = (el.querySelector('h3, .title, .trophy_title, a')?.textContent || '').trim();
        const desc = (el.querySelector('p, .desc, .small-info, .info')?.textContent || '').trim();
        const rarityText = (el.querySelector('.rarity, .rare, .ty-rare')?.textContent || '').trim();
        if (title && /%/.test(rarityText)) {
          out.push({
            trophy_id: (el.getAttribute('data-id') || '').toString(),
            title,
            description: desc,
            rarity_percent: num(rarityText),
            rarity_bucket: (rarityText.match(/Ultra Rare|Very Rare|Rare|Uncommon|Common/i)?.[0] || '').trim(),
            hidden: /hidden|secret/i.test(title) || /hidden|secret/i.test(desc),
            icon: (el.querySelector('img') as HTMLImageElement | null)?.src || '',
            source_url: href,
          });
        }
      }
      return out;
    }, url);
    return rows;
  } finally {
    await page.close();
    await browser.close();
  }
}

// --- main ---
(async () => {
  const { url, out } = parseArgs(process.argv);
  const rows = await extract(url);
  if (!rows.length) {
    console.error('No trophies parsed. The page structure may have changed or the site blocked scraping.');
    process.exit(2);
  }
  fs.writeFileSync(out, rowsToCsv(rows), 'utf8');
  console.log(`Wrote ${rows.length} trophies to ${out}`);
})();<|MERGE_RESOLUTION|>--- conflicted
+++ resolved
@@ -45,7 +45,6 @@
   return out as { url: string; out: string; };
 }
 
-<<<<<<< HEAD
 function waitForAnySelector(page: Page, selectors: string[], timeout = 20000) {
   return page
     .waitForFunction(
@@ -341,70 +340,17 @@
     );
     return firstIndex === index;
   });
-=======
-// --- Site-specific extractors ---
-
-async function extractFromPsnProfiles(page: Page): Promise<Row[]> {
-  // Typical row pattern: .trophy or tr.trophy
-  await page.waitForSelector('.trophy, tr.trophy', { timeout: 15000 }).catch(() => {});
-
-  const rows: Row[] = await page.$$eval(
-    '.trophy, tr.trophy',
-    (elements: Element[], href: string) => {
-
-      const text = (el: Element, sel: string) => {
-        const t = (el.querySelector(sel)?.textContent || '').trim();
-        return t.replace(/\s+/g, ' ');
-      };
-      const num = (s: string) => {
-        const m = s.match(/(\d+(\.\d+)?)/);
-        return m ? Number(m[1]) : '';
-      };
-
-      return elements.map((el) => {
-        const title = text(el, '.title a, .trophy_title a, .title, .trophy_title');
-        const description = text(el, '.small-info, .trophy_desc, .info, .trophy-info');
-        const rarityText = text(el, '.ty-rare, .rarity, .small-info .rarity');
-        const rarityPercent = num(rarityText);
-        const bucket = (rarityText.match(/Ultra Rare|Very Rare|Rare|Uncommon|Common/i)?.[0] || '').trim();
-        const hidden = /hidden/i.test(title) || /hidden/i.test(description) || /secret/i.test(title);
-        const img = el.querySelector('img[src*="trophy"], img.avatar') as HTMLImageElement | null;
-        const idAttr =
-          (el.getAttribute('data-id') ||
-            (el.querySelector('[id^="trophy"]')?.id ?? '')).toString();
-
-        return {
-          trophy_id: idAttr || '',
-          title,
-          description,
-          rarity_percent: rarityPercent,
-          rarity_bucket: bucket,
-          hidden,
-          icon: img?.src ?? '',
-          source_url: href,
-        };
-      });
-    },
-    page.url(),
-  );
-  return rows.filter(r => r.title);
->>>>>>> 2753a01a
+
 }
 
 async function extractFromExophase(page: Page): Promise<Row[]> {
   // Typical row pattern: .award or .game__achievement
   await page.waitForSelector('.award, .game__achievement', { timeout: 15000 }).catch(() => {});
-<<<<<<< HEAD
+
   const rows: Row[] = await page.$$eval(
     '.award, .game__achievement',
     (elements: Element[], href: string) => {
-=======
-
-  const rows: Row[] = await page.$$eval(
-    '.award, .game__achievement',
-    (elements: Element[], href: string) => {
-
->>>>>>> 2753a01a
+
       const text = (el: Element, sel: string) => {
         const t = (el.querySelector(sel)?.textContent || '').trim();
         return t.replace(/\s+/g, ' ');
@@ -446,7 +392,7 @@
 async function extract(url: string): Promise<Row[]> {
   const browser = await chromium.launch({ headless: true });
   const page = await browser.newPage({
-<<<<<<< HEAD
+
     userAgent:
       'Mozilla/5.0 (Windows NT 10.0; Win64; x64) AppleWebKit/537.36 (KHTML, like Gecko) Chrome/120.0.0.0 Safari/537.36',
   });
@@ -457,12 +403,7 @@
     await page.goto(url, { waitUntil: 'domcontentloaded', timeout: 30000 });
     await page.waitForLoadState('networkidle', { timeout: 10000 }).catch(() => {});
     await page.waitForTimeout(1000);
-=======
-    userAgent: 'psn-oneoff-scraper/0.1 (+contact you@domain.com)'
-  });
-  try {
-    await page.goto(url, { waitUntil: 'domcontentloaded', timeout: 30000 });
->>>>>>> 2753a01a
+
 
     if (/psnprofiles\.com/i.test(url)) return await extractFromPsnProfiles(page);
     if (/exophase\.com/i.test(url)) return await extractFromExophase(page);
